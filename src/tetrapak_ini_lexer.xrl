--- conflicted
+++ resolved
@@ -1,14 +1,3 @@
-<<<<<<< HEAD
-% vim: ft=erlang
-%    __                        __      _
-%   / /__________ __   _____  / /___  (_)___  ____ _
-%  / __/ ___/ __ `/ | / / _ \/ / __ \/ / __ \/ __ `/
-% / /_/ /  / /_/ /| |/ /  __/ / /_/ / / / / / /_/ /
-% \__/_/   \__,_/ |___/\___/_/ .___/_/_/ /_/\__, /
-%                           /_/            /____/
-%
-% Copyright (c) Travelping GmbH <info@travelping.com>
-=======
 % Copyright 2010-2011, Travelping GmbH <info@travelping.com>
 
 % Permission is hereby granted, free of charge, to any person obtaining a
@@ -28,7 +17,6 @@
 % LIABILITY, WHETHER IN AN ACTION OF CONTRACT, TORT OR OTHERWISE, ARISING
 % FROM, OUT OF OR IN CONNECTION WITH THE SOFTWARE OR THE USE OR OTHER
 % DEALINGS IN THE SOFTWARE.
->>>>>>> 68657b73
 
 Definitions.
 D = [0-9]
